--- conflicted
+++ resolved
@@ -193,14 +193,7 @@
    * </p>
    *
    * <p>
-<<<<<<< HEAD
-   * This is one of the three "elementary" operations defined on matrices. See
-   * <a href=
-   * "http://en.wikipedia.org/wiki/Row_equivalence#Elementary_row_operations"
-   * >Elementary operations</a> .
-=======
    * This is one of the three <i>elementary</i> operations defined on matrices.
->>>>>>> 25c3ccea
    * </p>
    *
    * @param m
@@ -243,14 +236,7 @@
    * </p>
    *
    * <p>
-<<<<<<< HEAD
-   * This is one of the three "elementary" operations defined on matrices. See
-   * <a href=
-   * "http://en.wikipedia.org/wiki/Row_equivalence#Elementary_row_operations"
-   * >Elementary operations</a> .
-=======
    * This is one of the three <i>elementary</i> operations defined on matrices.
->>>>>>> 25c3ccea
    * </p>
    *
    * @param m
@@ -366,14 +352,7 @@
    * </p>
    *
    * <p>
-<<<<<<< HEAD
-   * This is one of the three "elementary" operations defined on matrices. See
-   * <a href=
-   * "http://en.wikipedia.org/wiki/Row_equivalence#Elementary_row_operations"
-   * >Elementary operations</a> .
-=======
    * This is one of the three <i>elementary</i> operations defined on matrices.
->>>>>>> 25c3ccea
    * </p>
    *
    * @param m
@@ -407,14 +386,7 @@
    * </p>
    *
    * <p>
-<<<<<<< HEAD
-   * This is one of the three "elementary" operations defined on matrices. See
-   * <a href=
-   * "http://en.wikipedia.org/wiki/Row_equivalence#Elementary_row_operations"
-   * >Elementary operations</a> .
-=======
    * This is one of the three <i>elementary</i> operations defined on matrices.
->>>>>>> 25c3ccea
    * </p>
    *
    * @param m
@@ -942,128 +914,6 @@
     return out;
   }
 
-<<<<<<< HEAD
-=======
-  private static MatrixM3x3D rotate(
-    final double angle,
-    final MatrixReadable3x3DType m,
-    final MatrixM3x3D tmp,
-    final VectorReadable3DType axis,
-    final MatrixM3x3D out)
-  {
-    MatrixM3x3D.makeRotation(angle, axis, tmp);
-    MatrixM3x3D.multiply(m, tmp, out);
-    out.view.rewind();
-    return out;
-  }
-
-  /**
-   * Rotate the matrix <code>m</code> by <code>angle</code> radians around the
-   * axis <code>axis</code>, saving the result into <code>out</code>.
-   *
-   * @since 5.0.0
-   * @param angle
-   *          The angle in radians.
-   * @param m
-   *          The input matrix.
-   * @param axis
-   *          A vector representing an axis.
-   * @param out
-   *          The output matrix.
-   * @return <code>out</code>
-   */
-
-  public final static MatrixM3x3D rotate(
-    final double angle,
-    final MatrixReadable3x3DType m,
-    final VectorReadable3DType axis,
-    final MatrixM3x3D out)
-  {
-    final MatrixM3x3D tmp = new MatrixM3x3D();
-    return MatrixM3x3D.rotate(angle, m, tmp, axis, out);
-  }
-
-  /**
-   * Rotate the matrix <code>m</code> by <code>angle</code> radians around the
-   * axis <code>axis</code>, saving the result into <code>m</code>.
-   *
-   * @since 5.0.0
-   * @param angle
-   *          The angle in radians.
-   * @param m
-   *          The input matrix.
-   * @param axis
-   *          A vector representing an axis.
-   * @return <code>m</code>
-   */
-
-  public final static MatrixM3x3D rotateInPlace(
-    final double angle,
-    final MatrixM3x3D m,
-    final VectorReadable3DType axis)
-  {
-    final MatrixM3x3D tmp = new MatrixM3x3D();
-    return MatrixM3x3D.rotate(angle, m, tmp, axis, m);
-  }
-
-  /**
-   * Rotate the matrix <code>m</code> by <code>angle</code> radians around the
-   * axis <code>axis</code>, saving the result into <code>m</code>. The
-   * function uses preallocated storage in <code>context</code> to avoid
-   * allocating memory. The function assumes a right-handed coordinate system.
-   *
-   * @since 5.0.0
-   * @param context
-   *          Preallocated storage.
-   * @param angle
-   *          The angle in radians.
-   * @param m
-   *          The input matrix.
-   * @param axis
-   *          A vector representing an axis.
-   * @return <code>m</code>
-   */
-
-  public final static MatrixM3x3D rotateInPlaceWithContext(
-    final Context context,
-    final double angle,
-    final MatrixM3x3D m,
-    final VectorReadable3DType axis)
-  {
-    return MatrixM3x3D.rotate(angle, m, context.getM3A(), axis, m);
-  }
-
-  /**
-   * Rotate the matrix <code>m</code> by <code>angle</code> radians around the
-   * axis <code>axis</code>, saving the result into <code>out</code>. The
-   * function uses preallocated storage in <code>context</code> to avoid
-   * allocating memory. The function assumes a right-handed coordinate system.
-   *
-   * @since 5.0.0
-   * @param context
-   *          Preallocated storage.
-   * @param angle
-   *          The angle in radians.
-   * @param m
-   *          The input matrix.
-   * @param axis
-   *          A vector representing an axis.
-   * @param out
-   *          The output matrix.
-   * @return <code>out</code>
-   */
-
-  public final static MatrixM3x3D rotateWithContext(
-    final Context context,
-    final double angle,
-    final MatrixReadable3x3DType m,
-    final VectorReadable3DType axis,
-    final MatrixM3x3D out)
-  {
-    return MatrixM3x3D.rotate(angle, m, context.getM3A(), axis, out);
-  }
-
->>>>>>> 25c3ccea
   /**
    * @return Row <code>row</code> of the matrix <code>m</code> in the vector
    *         <code>out</code>.
@@ -1177,24 +1027,13 @@
    * </p>
    *
    * <p>
-<<<<<<< HEAD
-   * This is one of the three "elementary" operations defined on matrices. See
-   * <a href=
-   * "http://en.wikipedia.org/wiki/Row_equivalence#Elementary_row_operations"
-   * >Elementary operations</a> .
-=======
    * This is one of the three <i>elementary</i> operations defined on matrices.
->>>>>>> 25c3ccea
    * </p>
    *
    * @param m
    *          The input matrix.
    * @param row
-<<<<<<< HEAD
-   *          The index of the row (0 &lt;= row &lt; 3).
-=======
-   *          The index of the row {@code (0 <= row < 4)}.
->>>>>>> 25c3ccea
+   *          The index of the row {@code (0 <= row < 3)}.
    * @param r
    *          The scaling value.
    * @param out
@@ -1218,24 +1057,13 @@
    * </p>
    *
    * <p>
-<<<<<<< HEAD
-   * This is one of the three "elementary" operations defined on matrices. See
-   * <a href=
-   * "http://en.wikipedia.org/wiki/Row_equivalence#Elementary_row_operations"
-   * >Elementary operations</a> .
-=======
    * This is one of the three <i>elementary</i> operations defined on matrices.
->>>>>>> 25c3ccea
    * </p>
    *
    * @param m
    *          The input matrix.
    * @param row
-<<<<<<< HEAD
-   *          The index of the row (0 &lt;= row &lt; 3).
-=======
-   *          The index of the row {@code (0 <= row < 4)}.
->>>>>>> 25c3ccea
+   *          The index of the row {@code (0 <= row < 3)}.
    * @param r
    *          The scaling value.
    * @return <code>m</code>
@@ -1363,117 +1191,6 @@
   }
 
   /**
-<<<<<<< HEAD
-=======
-   * Translate the matrix <code>m</code> by the vector <code>v</code>, storing
-   * the resulting matrix in <code>out</code>.
-   *
-   * @param m
-   *          The input matrix.
-   * @param v
-   *          The translation vector.
-   * @param out
-   *          The output matrix.
-   * @return <code>out</code>
-   */
-
-  public final static MatrixM3x3D translateByVector2D(
-    final MatrixReadable3x3DType m,
-    final VectorReadable2DType v,
-    final MatrixM3x3D out)
-  {
-    final double vx = v.getXD();
-    final double vy = v.getYD();
-
-    final double c2r0 =
-      (m.getRowColumnD(0, 0) * vx) + (m.getRowColumnD(0, 1) * vy);
-    final double c2r1 =
-      (m.getRowColumnD(1, 0) * vx) + (m.getRowColumnD(1, 1) * vy);
-    final double c2r2 =
-      (m.getRowColumnD(2, 0) * vx) + (m.getRowColumnD(2, 1) * vy);
-
-    out.setUnsafe(0, 2, out.getUnsafe(0, 2) + c2r0);
-    out.setUnsafe(1, 2, out.getUnsafe(1, 2) + c2r1);
-    out.setUnsafe(2, 2, out.getUnsafe(2, 2) + c2r2);
-
-    out.view.rewind();
-    return out;
-  }
-
-  /**
-   * Translate the matrix <code>m</code> by the vector <code>v</code>, storing
-   * the resulting matrix in <code>m</code>.
-   *
-   * @param m
-   *          The input matrix.
-   * @param v
-   *          The translation vector.
-   * @return <code>m</code>
-   */
-
-  public final static MatrixM3x3D translateByVector2DInPlace(
-    final MatrixM3x3D m,
-    final VectorReadable2DType v)
-  {
-    return MatrixM3x3D.translateByVector2D(m, v, m);
-  }
-
-  /**
-   * Translate the matrix <code>m</code> by the vector <code>v</code>, storing
-   * the resulting matrix in <code>out</code>.
-   *
-   * @param m
-   *          The input matrix.
-   * @param v
-   *          The translation vector.
-   * @param out
-   *          The output matrix.
-   * @return <code>out</code>
-   */
-
-  public final static MatrixM3x3D translateByVector2I(
-    final MatrixReadable3x3DType m,
-    final VectorReadable2IType v,
-    final MatrixM3x3D out)
-  {
-    final double vx = v.getXI();
-    final double vy = v.getYI();
-
-    final double c2r0 =
-      (m.getRowColumnD(0, 0) * vx) + (m.getRowColumnD(0, 1) * vy);
-    final double c2r1 =
-      (m.getRowColumnD(1, 0) * vx) + (m.getRowColumnD(1, 1) * vy);
-    final double c2r2 =
-      (m.getRowColumnD(2, 0) * vx) + (m.getRowColumnD(2, 1) * vy);
-
-    out.setUnsafe(0, 2, out.getUnsafe(0, 2) + c2r0);
-    out.setUnsafe(1, 2, out.getUnsafe(1, 2) + c2r1);
-    out.setUnsafe(2, 2, out.getUnsafe(2, 2) + c2r2);
-
-    out.view.rewind();
-    return out;
-  }
-
-  /**
-   * Translate the matrix <code>m</code> by the vector <code>v</code>, storing
-   * the resulting matrix in <code>m</code>.
-   *
-   * @param m
-   *          The input matrix.
-   * @param v
-   *          The translation vector.
-   * @return <code>m</code>
-   */
-
-  public final static MatrixM3x3D translateByVector2IInPlace(
-    final MatrixM3x3D m,
-    final VectorReadable2IType v)
-  {
-    return MatrixM3x3D.translateByVector2I(m, v, m);
-  }
-
-  /**
->>>>>>> 25c3ccea
    * Transpose the given matrix <code>m</code>, writing the resulting matrix
    * to <code>out</code>.
    *

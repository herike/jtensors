--- conflicted
+++ resolved
@@ -123,14 +123,7 @@
    * </p>
    *
    * <p>
-<<<<<<< HEAD
-   * This is one of the three "elementary" operations defined on matrices. See
-   * <a href=
-   * "http://en.wikipedia.org/wiki/Row_equivalence#Elementary_row_operations"
-   * >Elementary operations</a> .
-=======
    * This is one of the three <i>elementary</i> operations defined on matrices.
->>>>>>> 25c3ccea
    * </p>
    *
    * @param m
@@ -173,14 +166,7 @@
    * </p>
    *
    * <p>
-<<<<<<< HEAD
-   * This is one of the three "elementary" operations defined on matrices. See
-   * <a href=
-   * "http://en.wikipedia.org/wiki/Row_equivalence#Elementary_row_operations"
-   * >Elementary operations</a> .
-=======
    * This is one of the three <i>elementary</i> operations defined on matrices.
->>>>>>> 25c3ccea
    * </p>
    *
    * @param m
@@ -284,14 +270,7 @@
    * </p>
    *
    * <p>
-<<<<<<< HEAD
-   * This is one of the three "elementary" operations defined on matrices. See
-   * <a href=
-   * "http://en.wikipedia.org/wiki/Row_equivalence#Elementary_row_operations"
-   * >Elementary operations</a> .
-=======
    * This is one of the three <i>elementary</i> operations defined on matrices.
->>>>>>> 25c3ccea
    * </p>
    *
    * @param m
@@ -325,14 +304,7 @@
    * </p>
    *
    * <p>
-<<<<<<< HEAD
-   * This is one of the three "elementary" operations defined on matrices. See
-   * <a href=
-   * "http://en.wikipedia.org/wiki/Row_equivalence#Elementary_row_operations"
-   * >Elementary operations</a> .
-=======
    * This is one of the three <i>elementary</i> operations defined on matrices.
->>>>>>> 25c3ccea
    * </p>
    *
    * @param m
@@ -641,24 +613,13 @@
    * </p>
    *
    * <p>
-<<<<<<< HEAD
-   * This is one of the three "elementary" operations defined on matrices. See
-   * <a href=
-   * "http://en.wikipedia.org/wiki/Row_equivalence#Elementary_row_operations"
-   * >Elementary operations</a> .
-=======
    * This is one of the three <i>elementary</i> operations defined on matrices.
->>>>>>> 25c3ccea
    * </p>
    *
    * @param m
    *          The input matrix.
    * @param row
-<<<<<<< HEAD
-   *          The index of the row (0 &lt;= row &lt; 2).
-=======
-   *          The index of the row {@code (0 <= row < 4)}.
->>>>>>> 25c3ccea
+   *          The index of the row {@code (0 <= row < 2)}.
    * @param r
    *          The scaling value.
    * @param out
@@ -682,24 +643,13 @@
    * </p>
    *
    * <p>
-<<<<<<< HEAD
-   * This is one of the three "elementary" operations defined on matrices. See
-   * <a href=
-   * "http://en.wikipedia.org/wiki/Row_equivalence#Elementary_row_operations"
-   * >Elementary operations</a> .
-=======
    * This is one of the three <i>elementary</i> operations defined on matrices.
->>>>>>> 25c3ccea
    * </p>
    *
    * @param m
    *          The input matrix.
    * @param row
-<<<<<<< HEAD
-   *          The index of the row (0 &lt;= row &lt; 2).
-=======
    *          The index of the row {@code (0 <= row < 4)}.
->>>>>>> 25c3ccea
    * @param r
    *          The scaling value.
    * @return <code>out</code>

/*
 * Copyright © 2014 <code@io7m.com> http://io7m.com
 *
 * Permission to use, copy, modify, and/or distribute this software for any
 * purpose with or without fee is hereby granted, provided that the above
 * copyright notice and this permission notice appear in all copies.
 *
 * THE SOFTWARE IS PROVIDED "AS IS" AND THE AUTHOR DISCLAIMS ALL WARRANTIES
 * WITH REGARD TO THIS SOFTWARE INCLUDING ALL IMPLIED WARRANTIES OF
 * MERCHANTABILITY AND FITNESS. IN NO EVENT SHALL THE AUTHOR BE LIABLE FOR ANY
 * SPECIAL, DIRECT, INDIRECT, OR CONSEQUENTIAL DAMAGES OR ANY DAMAGES
 * WHATSOEVER RESULTING FROM LOSS OF USE, DATA OR PROFITS, WHETHER IN AN
 * ACTION OF CONTRACT, NEGLIGENCE OR OTHER TORTIOUS ACTION, ARISING OUT OF OR
 * IN CONNECTION WITH THE USE OR PERFORMANCE OF THIS SOFTWARE.
 */

package com.io7m.jtensors;

import com.io7m.jintegers.CheckedMath;
import com.io7m.jnull.NullCheck;
import com.io7m.jnull.Nullable;

/**
 * <p>
 * A two-dimensional immutable vector type with integer elements.
 * </p>
 * <p>
 * Values of this type are immutable and can therefore be safely accessed from
 * multiple threads.
 * </p>
 */

public final class VectorI2I implements VectorReadable2IType
{
  /**
   * The zero vector.
   */

  public static final VectorI2I ZERO = new VectorI2I(0, 0);

  /**
   * Calculate the absolute values of the elements in vector <code>v</code>.
   *
   * @param v
   *          The input vector
   *
   * @return <code>(abs v.x, abs v.y, abs v.z)</code>
   *
   * @since 5.0.0
   * @throws ArithmeticException
   *           Iff an internal arithmetic operation causes an integer overflow
   */

  public static VectorI2I absolute(
    final VectorReadable2IType v)
    throws ArithmeticException
  {
    final int x = CheckedMath.absolute(v.getXI());
    final int y = CheckedMath.absolute(v.getYI());
    return new VectorI2I(x, y);
  }

  /**
   * Calculate the element-wise sum of the vectors <code>v0</code> and
   * <code>v1</code>.
   *
   * @param v0
   *          The left input vector
   * @param v1
   *          The right input vector
   *
   * @return <code>(v0.x + v1.x, v0.y + v1.y)</code>
   * @throws ArithmeticException
   *           Iff an internal arithmetic operation causes an integer overflow
   */

  public static VectorI2I add(
    final VectorReadable2IType v0,
    final VectorReadable2IType v1)
    throws ArithmeticException
  {
    final int x = CheckedMath.add(v0.getXI(), v1.getXI());
    final int y = CheckedMath.add(v0.getYI(), v1.getYI());
    return new VectorI2I(x, y);
  }

  /**
   * Calculate the element-wise sum of the vectors <code>v0</code> and the
   * element-wise product of <code>v1</code> and <code>r</code>.
   *
   * @param v0
   *          The left input vector
   * @param v1
   *          The right input vector
   * @param r
   *          The scaling value
   *
   * @return <code>(v0.x + (v1.x * r), v0.y + (v1.y * r))</code>
   *
   * @throws ArithmeticException
   *           Iff an internal arithmetic operation causes an integer overflow
   */

  public static VectorI2I addScaled(
    final VectorReadable2IType v0,
    final VectorReadable2IType v1,
    final double r)
    throws ArithmeticException
  {
    final int mx = CheckedMath.multiply(v1.getXI(), r);
    final int my = CheckedMath.multiply(v1.getYI(), r);
    final int x = CheckedMath.add(v0.getXI(), mx);
    final int y = CheckedMath.add(v0.getYI(), my);
    return new VectorI2I(x, y);
  }

  /**
   * Calculate the angle between the vectors <code>v0</code> and
   * <code>v1</code> in radians.
   *
   * @param v0
   *          The left input vector
   * @param v1
   *          The right input vector
   *
   * @return The angle between the two vectors, in radians.
   */

  public static double angle(
    final VectorReadable2IType v0,
    final VectorReadable2IType v1)
  {
    final double m0 = VectorI2I.magnitude(v0);
    final double m1 = VectorI2I.magnitude(v1);
    return Math.acos(VectorI2I.dotProduct(v0, v1) / (m0 * m1));
  }

  /**
   * Clamp the elements of the vector <code>v</code> to the range
   * <code>[minimum .. maximum]</code> inclusive.
   *
   * @param v
   *          The input vector
   * @param minimum
   *          The minimum allowed value
   * @param maximum
   *          The maximum allowed value
   * @since 5.0.0
   * @return A vector with both elements equal to at most <code>maximum</code>
   *         and at least <code>minimum</code>
   */

  public static VectorI2I clamp(
    final VectorReadable2IType v,
    final int minimum,
    final int maximum)
  {
    final int x = Math.min(Math.max(v.getXI(), minimum), maximum);
    final int y = Math.min(Math.max(v.getYI(), minimum), maximum);
    return new VectorI2I(x, y);
  }

  /**
   * Clamp the elements of the vector <code>v</code> to the inclusive range
   * given by the corresponding elements in <code>minimum</code> and
   * <code>maximum</code>.
   *
   * @param v
   *          The input vector
   * @param minimum
   *          The vector containing the minimum acceptable values
   * @param maximum
   *          The vector containing the maximum acceptable values
   * @since 5.0.0
   * @return <code>(min(max(v.x, minimum.x), maximum.x), min(max(v.y, minimum.y), maximum.y))</code>
   */

  public static VectorI2I clampByVector(
    final VectorReadable2IType v,
    final VectorReadable2IType minimum,
    final VectorReadable2IType maximum)
  {
    final int x =
      Math.min(Math.max(v.getXI(), minimum.getXI()), maximum.getXI());
    final int y =
      Math.min(Math.max(v.getYI(), minimum.getYI()), maximum.getYI());
    return new VectorI2I(x, y);
  }

  /**
   * Clamp the elements of the vector <code>v</code> to the range
   * <code>[-Infinity .. maximum]</code> inclusive.
   *
   * @param v
   *          The input vector
   * @param maximum
   *          The maximum allowed value
   * @since 5.0.0
   * @return A vector with both elements equal to at most <code>maximum</code>
   */

  public static VectorI2I clampMaximum(
    final VectorReadable2IType v,
    final int maximum)
  {
    final int x = Math.min(v.getXI(), maximum);
    final int y = Math.min(v.getYI(), maximum);
    return new VectorI2I(x, y);
  }

  /**
   * Clamp the elements of the vector <code>v</code> to the inclusive range
   * given by the corresponding elements in <code>maximum</code>.
   *
   * @param v
   *          The input vector
   * @param maximum
   *          The vector containing the maximum acceptable values
   * @since 5.0.0
   * @return <code>(min(v.x, maximum.x), min(v.y, maximum.y))</code>
   */

  public static VectorI2I clampMaximumByVector(
    final VectorReadable2IType v,
    final VectorReadable2IType maximum)
  {
    final int x = Math.min(v.getXI(), maximum.getXI());
    final int y = Math.min(v.getYI(), maximum.getYI());
    return new VectorI2I(x, y);
  }

  /**
   * Clamp the elements of the vector <code>v</code> to the range
   * <code>[minimum .. Infinity]</code> inclusive.
   *
   * @param v
   *          The input vector
   * @param minimum
   *          The minimum allowed value
   * @since 5.0.0
   * @return A vector with both elements equal to at least
   *         <code>minimum</code>
   */

  public static VectorI2I clampMinimum(
    final VectorReadable2IType v,
    final int minimum)
  {
    final int x = Math.max(v.getXI(), minimum);
    final int y = Math.max(v.getYI(), minimum);
    return new VectorI2I(x, y);
  }

  /**
   * Clamp the elements of the vector <code>v</code> to the inclusive range
   * given by the corresponding elements in <code>minimum</code>.
   *
   * @param v
   *          The input vector
   * @param minimum
   *          The vector containing the minimum acceptable values
   * @since 5.0.0
   *
   * @return <code>(max(v.x, minimum.x), max(v.y, minimum.y))</code>
   */

  public static VectorI2I clampMinimumByVector(
    final VectorReadable2IType v,
    final VectorReadable2IType minimum)
  {
    final int x = Math.max(v.getXI(), minimum.getXI());
    final int y = Math.max(v.getYI(), minimum.getYI());
    return new VectorI2I(x, y);
  }

  /**
   * Calculate the distance between the two vectors <code>v0</code> and
   * <code>v1</code>.
   *
   * @param v0
   *          The left input vector
   * @param v1
   *          The right input vector
   *
   * @return The distance between the two vectors.
   *
   * @since 5.0.0
   * @throws ArithmeticException
   *           Iff an internal arithmetic operation causes an integer overflow
   */

  public static int distance(
    final VectorReadable2IType v0,
    final VectorReadable2IType v1)
    throws ArithmeticException
  {
    return VectorI2I.magnitude(VectorI2I.subtract(v0, v1));
  }

  /**
   * Calculate the scalar product of the vectors <code>v0</code> and
   * <code>v1</code>.
   *
   * @param v0
   *          The left input vector
   * @param v1
   *          The right input vector
   *
   * @return The scalar product of the two vectors
   *
   * @since 5.0.0
   * @throws ArithmeticException
   *           Iff an internal arithmetic operation causes an integer overflow
   */

  public static int dotProduct(
    final VectorReadable2IType v0,
    final VectorReadable2IType v1)
    throws ArithmeticException
  {
    final int mx = CheckedMath.multiply(v0.getXI(), v1.getXI());
    final int my = CheckedMath.multiply(v0.getYI(), v1.getYI());
    return CheckedMath.add(mx, my);
  }

  /**
   * Linearly interpolate between <code>v0</code> and <code>v1</code> by the
   * amount <code>alpha</code>.
   *
   * The <code>alpha</code> parameter controls the degree of interpolation,
   * such that:
   *
   * <ul>
<<<<<<< HEAD
   * <li><code>interpolateLinear(v0, v1, 0.0, r) -&gt; r = v0</code></li>
   * <li><code>interpolateLinear(v0, v1, 1.0, r) -&gt; r = v1</code></li>
=======
   * <li>{@code interpolateLinear(v0, v1, 0.0, r) -> r = v0}</li>
   * <li>{@code interpolateLinear(v0, v1, 1.0, r) -> r = v1}</li>
>>>>>>> 25c3ccea
   * </ul>
   *
   * @param v0
   *          The left input vector.
   * @param v1
   *          The right input vector.
   * @param alpha
   *          The interpolation value, between <code>0.0</code> and
   *          <code>1.0</code>.
   *
   * @since 5.0.0
   * @throws ArithmeticException
   *           Iff an internal arithmetic operation causes an integer
   *           overflow.
   *
   * @return <code>(1 - alpha) * v0 + alpha * v1</code>
   */

  public static VectorI2I interpolateLinear(
    final VectorReadable2IType v0,
    final VectorReadable2IType v1,
    final double alpha)
    throws ArithmeticException
  {
    final VectorI2I w0 = VectorI2I.scale(v0, 1.0 - alpha);
    final VectorI2I w1 = VectorI2I.scale(v1, alpha);
    return VectorI2I.add(w0, w1);
  }

  /**
   * Calculate the magnitude of the vector <code>v</code>.
   *
   * Correspondingly, <code>magnitude(normalize(v)) == 1.0</code>.
   *
   * @param v
   *          The input vector
   *
   * @return The magnitude of the input vector
   *
   * @since 5.0.0
   * @throws ArithmeticException
   *           Iff an internal arithmetic operation causes an integer overflow
   */

  public static int magnitude(
    final VectorReadable2IType v)
    throws ArithmeticException
  {
    return Cast.castToInt(Math.sqrt(VectorI2I.magnitudeSquared(v)));
  }

  /**
   * Calculate the squared magnitude of the vector <code>v</code>.
   *
   * @param v
   *          The input vector
   *
   * @return The squared magnitude of the input vector
   *
   * @since 5.0.0
   * @throws ArithmeticException
   *           Iff an internal arithmetic operation causes an integer overflow
   */

  public static int magnitudeSquared(
    final VectorReadable2IType v)
    throws ArithmeticException
  {
    return VectorI2I.dotProduct(v, v);
  }

  /**
   * Calculate the projection of the vector <code>p</code> onto the vector
   * <code>q</code>.
   *
   * @since 5.0.0
   * @throws ArithmeticException
   *           Iff an internal arithmetic operation causes an integer overflow
   *
   * @param p
   *          The left vector
   * @param q
   *          The right vector
   * @return <code>((dotProduct p q) / magnitudeSquared q) * q</code>
   */

  public static VectorI2I projection(
    final VectorReadable2IType p,
    final VectorReadable2IType q)
    throws ArithmeticException
  {
    final int dot = VectorI2I.dotProduct(p, q);
    final int qms = VectorI2I.magnitudeSquared(q);
    final int s = dot / qms;
    return VectorI2I.scale(p, s);
  }

  /**
   * Scale the vector <code>v</code> by the scalar <code>r</code>.
   *
   * @param v
   *          The input vector
   * @param r
   *          The scaling value
   *
   * @return <code>(v.x * r, v.y * r)</code>
   *
   * @throws ArithmeticException
   *           Iff an internal arithmetic operation causes an integer overflow
   */

  public static VectorI2I scale(
    final VectorReadable2IType v,
    final double r)
    throws ArithmeticException
  {
    final int mx = CheckedMath.multiply(v.getXI(), r);
    final int my = CheckedMath.multiply(v.getYI(), r);
    return new VectorI2I(mx, my);
  }

  /**
   * Subtract the vector <code>v1</code> from the vector <code>v0</code>.
   *
   * @param v0
   *          The left input vector
   * @param v1
   *          The right input vector
   *
   * @return <code>(v0.x - v1.x, v0.y - v1.y)</code>
   *
   * @throws ArithmeticException
   *           Iff an internal arithmetic operation causes an integer overflow
   */

  public static VectorI2I subtract(
    final VectorReadable2IType v0,
    final VectorReadable2IType v1)
    throws ArithmeticException
  {
    final int x = CheckedMath.subtract(v0.getXI(), v1.getXI());
    final int y = CheckedMath.subtract(v0.getYI(), v1.getYI());
    return new VectorI2I(x, y);
  }

  private final int x;
  private final int y;

  /**
   * Default constructor, initializing the vector with values
   * <code>[0, 0, 0]</code>.
   */

  public VectorI2I()
  {
    this.x = 0;
    this.y = 0;
  }

  /**
   * Construct a vector initialized with the given values.
   *
   * @param in_x
   *          The <code>x</code> value
   * @param in_y
   *          The <code>y</code> value
   */

  public VectorI2I(
    final int in_x,
    final int in_y)
  {
    this.x = in_x;
    this.y = in_y;
  }

  /**
   * Construct a vector initialized with the values given in the vector
   * <code>v</code>.
   *
   * @param in_v
   *          The input vector
   */

  public VectorI2I(
    final VectorReadable2IType in_v)
  {
    this.x = in_v.getXI();
    this.y = in_v.getYI();
  }

  @Override public boolean equals(
    final @Nullable Object obj)
  {
    if (this == obj) {
      return true;
    }
    if (obj == null) {
      return false;
    }
    if (this.getClass() != obj.getClass()) {
      return false;
    }
    final VectorI2I other = (VectorI2I) obj;
    if (this.x != other.x) {
      return false;
    }
    if (this.y != other.y) {
      return false;
    }
    return true;
  }

  @Override public int getXI()
  {
    return this.x;
  }

  @Override public int getYI()
  {
    return this.y;
  }

  @Override public int hashCode()
  {
    final int prime = 31;
    int result = 1;
    result = (prime * result) + this.x;
    result = (prime * result) + this.y;
    return result;
  }

  @Override public String toString()
  {
    final StringBuilder builder = new StringBuilder();
    builder.append("[VectorI2I ");
    builder.append(this.x);
    builder.append(" ");
    builder.append(this.y);
    builder.append("]");
    final String r = builder.toString();
    return NullCheck.notNull(r);
  }

}<|MERGE_RESOLUTION|>--- conflicted
+++ resolved
@@ -331,13 +331,8 @@
    * such that:
    *
    * <ul>
-<<<<<<< HEAD
-   * <li><code>interpolateLinear(v0, v1, 0.0, r) -&gt; r = v0</code></li>
-   * <li><code>interpolateLinear(v0, v1, 1.0, r) -&gt; r = v1</code></li>
-=======
    * <li>{@code interpolateLinear(v0, v1, 0.0, r) -> r = v0}</li>
    * <li>{@code interpolateLinear(v0, v1, 1.0, r) -> r = v1}</li>
->>>>>>> 25c3ccea
    * </ul>
    *
    * @param v0

/*
 * Copyright © 2014 <code@io7m.com> http://io7m.com
 *
 * Permission to use, copy, modify, and/or distribute this software for any
 * purpose with or without fee is hereby granted, provided that the above
 * copyright notice and this permission notice appear in all copies.
 *
 * THE SOFTWARE IS PROVIDED "AS IS" AND THE AUTHOR DISCLAIMS ALL WARRANTIES
 * WITH REGARD TO THIS SOFTWARE INCLUDING ALL IMPLIED WARRANTIES OF
 * MERCHANTABILITY AND FITNESS. IN NO EVENT SHALL THE AUTHOR BE LIABLE FOR ANY
 * SPECIAL, DIRECT, INDIRECT, OR CONSEQUENTIAL DAMAGES OR ANY DAMAGES
 * WHATSOEVER RESULTING FROM LOSS OF USE, DATA OR PROFITS, WHETHER IN AN
 * ACTION OF CONTRACT, NEGLIGENCE OR OTHER TORTIOUS ACTION, ARISING OUT OF OR
 * IN CONNECTION WITH THE USE OR PERFORMANCE OF THIS SOFTWARE.
 */

package com.io7m.jtensors;

import com.io7m.jequality.AlmostEqualFloat;
import com.io7m.jequality.AlmostEqualFloat.ContextRelative;
import com.io7m.jnull.Nullable;

/**
 * A four-dimensional mutable quaternion type with single precision elements.
 *
 * <p>
 * Values of this type cannot be accessed safely from multiple threads without
 * explicit synchronization.
 * </p>
 */

public final class QuaternionM4F implements
  QuaternionReadable4FType,
  QuaternionWritable4FType
{
  /**
   * The Context type contains the minimum storage required for all of the
   * functions of the <code>QuaternionM4D</code> class.
   *
   * <p>
   * The purpose of the class is to allow applications to allocate all storage
   * ahead of time in order to allow functions in the class to avoid
   * allocating memory (not including stack space) for intermediate
   * calculations. This can reduce garbage collection in speed critical code.
   * </p>
   *
   * <p>
   * The user should allocate one <code>Context</code> value per thread, and
   * then pass this value to matrix functions. Any matrix function that takes
   * a <code>Context</code> value will not generate garbage.
   * </p>
   *
   * @since 5.0.0
   */

  public static class Context
  {
    private final MatrixM3x3F.Context m_context = new MatrixM3x3F.Context();
    private final MatrixM3x3F         m3a       = new MatrixM3x3F();
    private final VectorM3F           v3a       = new VectorM3F();

    /**
     * Construct a new context.
     */

    public Context()
    {

    }

    final MatrixM3x3F.Context getContext()
    {
      return this.m_context;
    }

    final MatrixM3x3F getM3A()
    {
      return this.m3a;
    }

    final VectorM3F getV3A()
    {
      return this.v3a;
    }
  }

  /**
   * Calculate the element-wise sum of the quaternions <code>q0</code> and
   * <code>q1</code>, saving the result to <code>qr</code>.
   *
   * @param q0
   *          The left input quaternion
   * @param q1
   *          The right input quaternion
   * @param out
   *          The output quaternion
   *
   * @return <code>(q0.x + q1.x, q0.y + q1.y, q0.z + q1.z, q0.w + q1.w)</code>
   */

  public static QuaternionM4F add(
    final QuaternionReadable4FType q0,
    final QuaternionReadable4FType q1,
    final QuaternionM4F out)
  {
    final float x = q0.getXF() + q1.getXF();
    final float y = q0.getYF() + q1.getYF();
    final float z = q0.getZF() + q1.getZF();
    final float w = q0.getWF() + q1.getWF();
    out.x = x;
    out.y = y;
    out.z = z;
    out.w = w;
    return out;
  }

  /**
   * Calculate the element-wise sum of the quaternions <code>q0</code> and
   * <code>q1</code>, saving the result to <code>q0</code>.
   *
   * @param q0
   *          The left input quaternion
   * @param q1
   *          The right input quaternion
   *
   * @return <code>(q0.x + q1.x, q0.y + q1.y, q0.z + q1.z, q0.w + q1.w)</code>
   */

  public static QuaternionM4F addInPlace(
    final QuaternionM4F q0,
    final QuaternionReadable4FType q1)
  {
    return QuaternionM4F.add(q0, q1, q0);
  }

  /**
   * Determine whether or not the quaternions <code>qa</code> and
   * <code>qb</code> are equal to within the degree of error given in
   * <code>context</code>.
   *
   * @see AlmostEqualFloat#almostEqual(ContextRelative, float, float)
   *
   * @param context
   *          The equality context
   * @param qa
   *          The left input quaternion
   * @param qb
   *          The right input quaternion
   * @since 5.0.0
   * @return <code>true</code> if the quaternions are almost equal
   */

  public static boolean almostEqual(
    final ContextRelative context,
    final QuaternionReadable4FType qa,
    final QuaternionReadable4FType qb)
  {
    final boolean xs =
      AlmostEqualFloat.almostEqual(context, qa.getXF(), qb.getXF());
    final boolean ys =
      AlmostEqualFloat.almostEqual(context, qa.getYF(), qb.getYF());
    final boolean zs =
      AlmostEqualFloat.almostEqual(context, qa.getZF(), qb.getZF());
    final boolean ws =
      AlmostEqualFloat.almostEqual(context, qa.getWF(), qb.getWF());
    return xs && ys && zs && ws;
  }

  /**
   * Calculate the conjugate of the input quaternion <code>q</code>, saving
   * the result to <code>out</code>.
   *
   * @param q
   *          The input quaternion
   * @param out
   *          The output quaternion
   *
   * @return <code>out</code>
   */

  public static QuaternionM4F conjugate(
    final QuaternionReadable4FType q,
    final QuaternionM4F out)
  {
    out.x = -q.getXF();
    out.y = -q.getYF();
    out.z = -q.getZF();
    out.w = q.getWF();
    return out;
  }

  /**
   * Calculate the conjugate of the input quaternion <code>q</code>, modifying
   * <code>q</code> in place.
   *
   * @param q
   *          The input quaternion
   *
   * @return <code>q</code>
   */

  public static QuaternionM4F conjugateInPlace(
    final QuaternionM4F q)
  {
    return QuaternionM4F.conjugate(q, q);
  }

  /**
   * Copy the contents of the quaternion <code>q</code> to <code>out</code>.
   *
   * @param q
   *          The input quaternion
   * @param out
   *          The output quaternion
   * @return <code>out</code>
   */

  public static QuaternionM4F copy(
    final QuaternionReadable4FType q,
    final QuaternionM4F out)
  {
    out.x = q.getXF();
    out.y = q.getYF();
    out.z = q.getZF();
    out.w = q.getWF();
    return out;
  }

  /**
   * Calculate the scalar product of the quaternions <code>q0</code> and
   * <code>q1</code>.
   *
   * @param q0
   *          The left input quaternion
   * @param q1
   *          The right input quaternion
   *
   * @return The scalar product of the two quaternions
   */

  public static double dotProduct(
    final QuaternionReadable4FType q0,
    final QuaternionReadable4FType q1)
  {
    final double x = q0.getXF() * q1.getXF();
    final double y = q0.getYF() * q1.getYF();
    final double z = q0.getZF() * q1.getZF();
    final double w = q0.getWF() * q1.getWF();
    return x + y + z + w;
  }

  /**
   * Linearly interpolate between <code>q0</code> and <code>q1</code> by the
   * amount <code>alpha</code>, such that:
   *
   * <ul>
<<<<<<< HEAD
   * <li><code>interpolateLinear(q0, q1, 0.0, r) -&gt; r = q0</code></li>
   * <li><code>interpolateLinear(q0, q1, 1.0, r) -&gt; r = q1</code></li>
=======
   * <li>{@code interpolateLinear(q0, q1, 0.0, r) -> r = q0}</li>
   * <li>{@code interpolateLinear(q0, q1, 1.0, r) -> r = q1}</li>
>>>>>>> 25c3ccea
   * </ul>
   *
   * @param q0
   *          The left input quaternion
   * @param q1
   *          The right input quaternion
   * @param alpha
   *          The interpolation value, between <code>0.0</code> and
   *          <code>1.0</code>
   * @param r
   *          The output quaternion
   *
   * @return <code>(1 - alpha) * q0 + alpha * q1</code>
   */

  public static QuaternionM4F interpolateLinear(
    final QuaternionReadable4FType q0,
    final QuaternionReadable4FType q1,
    final double alpha,
    final QuaternionM4F r)
  {
    final QuaternionM4F w0 = new QuaternionM4F();
    final QuaternionM4F w1 = new QuaternionM4F();

    QuaternionM4F.scale(q0, 1.0f - alpha, w0);
    QuaternionM4F.scale(q1, alpha, w1);

    return QuaternionM4F.add(w0, w1, r);
  }

  /**
   * Return <code>true</code> iff <code>qa</code> is the negation of
   * <code>qb</code>.
   *
   * <p>
   * Each element is compared with
   * {@link AlmostEqualFloat#almostEqual(ContextRelative, float, float)}.
   * </p>
   *
   * @param context
   *          The equality context
   * @param qa
   *          The left quaternion
   * @param qb
   *          The right quaternion
   * @since 5.0.0
   * @return <code>true</code> iff <code>qa</code> is the negation of
   *         <code>qb</code>
   */

  public static boolean isNegationOf(
    final AlmostEqualFloat.ContextRelative context,
    final QuaternionReadable4FType qa,
    final QuaternionReadable4FType qb)
  {
    final float xa = qa.getXF();
    final float ya = qa.getYF();
    final float za = qa.getZF();
    final float wa = qa.getWF();

    final float xb = -qb.getXF();
    final float yb = -qb.getYF();
    final float zb = -qb.getZF();
    final float wb = -qb.getWF();

    final boolean xs = AlmostEqualFloat.almostEqual(context, xa, xb);
    final boolean ys = AlmostEqualFloat.almostEqual(context, ya, yb);
    final boolean zs = AlmostEqualFloat.almostEqual(context, za, zb);
    final boolean ws = AlmostEqualFloat.almostEqual(context, wa, wb);

    return xs && ys && zs && ws;
  }

  /**
   * Produce a quaternion that represents a rotation that "looks at" the point
   * at <code>target</code> assuming the viewer is at <code>origin</code>,
   * using <code>up</code> as the "up" vector, saving the result to
   * <code>q</code>.
   *
   * <p>
   * The function uses storage preallocated in <code>context</code> to avoid
   * any new allocations.
   * </p>
   *
   * @param context
   *          Preallocated storage
   * @param q
   *          The output quaternion
   * @param origin
   *          The origin point
   * @param target
   *          The target point
   * @param up
   *          The up vector
   * @return <code>q</code>
   *
   * @since 5.0.0
   */

  public static QuaternionM4F lookAtWithContext(
    final Context context,
    final VectorReadable3FType origin,
    final VectorReadable3FType target,
    final VectorReadable3FType up,
    final QuaternionM4F q)
  {
    final MatrixM3x3F m = context.getM3A();
    final VectorM3F t = context.getV3A();
    final MatrixM3x3F.Context mc = context.getContext();

    MatrixM3x3F.lookAtWithContext(mc, origin, target, up, m, t);
    QuaternionM4F.makeFromRotationMatrix3x3(m, q);
    return q;
  }

  /**
   * Calculate the magnitude of the quaternion <code>q</code>.
   *
   * Correspondingly, <code>magnitude(normalize(q)) == 1.0</code>.
   *
   * @param q
   *          The input quaternion
   *
   * @return The magnitude of the input quaternion
   */

  public static double magnitude(
    final QuaternionReadable4FType q)
  {
    return Math.sqrt(QuaternionM4F.magnitudeSquared(q));
  }

  /**
   * Calculate the squared magnitude of the quaternion <code>q</code>.
   *
   * @param q
   *          The input quaternion
   *
   * @return The squared magnitude of the input quaternion
   */

  public static double magnitudeSquared(
    final QuaternionReadable4FType q)
  {
    return QuaternionM4F.dotProduct(q, q);
  }

  /**
   * Produce a quaternion that represents a rotation of <code>angle</code>
   * degrees around the axis specified by <code>axis</code>, saving the result
   * to <code>out</code>. <code>axis</code> is assumed to be of unit length.
   *
   * @see VectorI3F#normalize(VectorReadable3FType)
   * @see VectorI4F#normalize(VectorReadable4FType)
   * @see VectorM3F#normalize(VectorReadable3FType, VectorM3F)
   * @see VectorM4F#normalize(VectorReadable4FType, VectorM4F)
   *
   * @param axis
   *          The normalized vector representing the axis
   * @param angle
   *          The angle to rotate, in radians
   * @param out
   *          The output quaternion
   *
   * @return A quaternion representing the rotation
   */

  public static QuaternionM4F makeFromAxisAngle(
    final VectorReadable3FType axis,
    final double angle,
    final QuaternionM4F out)
  {
    final double angle_r = angle * 0.5;
    final double sa = Math.sin(angle_r);

    out.x = (float) (axis.getXF() * sa);
    out.y = (float) (axis.getYF() * sa);
    out.z = (float) (axis.getZF() * sa);
    out.w = (float) Math.cos(angle_r);
    return out;
  }

  /**
   * Produce a quaternion equivalent to the rotation matrix <code>m</code>,
   * writing the result to <code>out</code>.
   *
   * @since 5.0.0
   * @param m
   *          The rotation matrix
   * @param out
   *          The output quaternion
   * @return <code>out</code>
   */

  public static QuaternionM4F makeFromRotationMatrix3x3(
    final MatrixReadable3x3FType m,
    final QuaternionM4F out)
  {
    final double m00 = m.getRowColumnF(0, 0);
    final double m01 = m.getRowColumnF(0, 1);
    final double m02 = m.getRowColumnF(0, 2);
    final double m10 = m.getRowColumnF(1, 0);
    final double m11 = m.getRowColumnF(1, 1);
    final double m12 = m.getRowColumnF(1, 2);
    final double m20 = m.getRowColumnF(2, 0);
    final double m21 = m.getRowColumnF(2, 1);
    final double m22 = m.getRowColumnF(2, 2);
    final double trace = MatrixM3x3F.trace(m);

    double x;
    double y;
    double z;
    double w;

    if (trace > 0) {
      // S = 4 * qw
      final double s = Math.sqrt(trace + 1.0) * 2;
      w = 0.25 * s;
      x = (m21 - m12) / s;
      y = (m02 - m20) / s;
      z = (m10 - m01) / s;
    } else if ((m00 > m11) && (m00 > m22)) {
      // S = 4 * qx
      final double s = Math.sqrt((1.0 + m00) - m11 - m22) * 2;
      w = (m21 - m12) / s;
      x = 0.25 * s;
      y = (m01 + m10) / s;
      z = (m02 + m20) / s;
    } else if (m11 > m22) {
      // S = 4 * qy
      final double s = Math.sqrt((1.0 + m11) - m00 - m22) * 2;
      w = (m02 - m20) / s;
      x = (m01 + m10) / s;
      y = 0.25 * s;
      z = (m12 + m21) / s;
    } else {
      // S = 4 * qz
      final double s = Math.sqrt((1.0 + m22) - m00 - m11) * 2;
      w = (m10 - m01) / s;
      x = (m02 + m20) / s;
      y = (m12 + m21) / s;
      z = 0.25 * s;
    }

    out.x = (float) x;
    out.y = (float) y;
    out.z = (float) z;
    out.w = (float) w;
    return out;
  }

  /**
   * Produce a quaternion equivalent to the rotation matrix <code>m</code>,
   * writing the result to <code>out</code>.
   *
   * @since 5.0.0
   * @param m
   *          The rotation matrix
   * @param out
   *          The output quaternion
   * @return <code>out</code>
   */

  public static QuaternionM4F makeFromRotationMatrix4x4(
    final MatrixReadable4x4FType m,
    final QuaternionM4F out)
  {
    final double m00 = m.getRowColumnF(0, 0);
    final double m01 = m.getRowColumnF(0, 1);
    final double m02 = m.getRowColumnF(0, 2);
    final double m10 = m.getRowColumnF(1, 0);
    final double m11 = m.getRowColumnF(1, 1);
    final double m12 = m.getRowColumnF(1, 2);
    final double m20 = m.getRowColumnF(2, 0);
    final double m21 = m.getRowColumnF(2, 1);
    final double m22 = m.getRowColumnF(2, 2);

    /**
     * Explicitly ignore the bottom right element of the matrix, as this
     * affects the magnitude of the created quaternion.
     */

    final double trace = m00 + m11 + m22;

    double x;
    double y;
    double z;
    double w;

    if (trace > 0) {
      // S = 4 * qw
      final double s = Math.sqrt(trace + 1.0) * 2;
      w = 0.25 * s;
      x = (m21 - m12) / s;
      y = (m02 - m20) / s;
      z = (m10 - m01) / s;
    } else if ((m00 > m11) && (m00 > m22)) {
      // S = 4 * qx
      final double s = Math.sqrt((1.0 + m00) - m11 - m22) * 2;
      w = (m21 - m12) / s;
      x = 0.25 * s;
      y = (m01 + m10) / s;
      z = (m02 + m20) / s;
    } else if (m11 > m22) {
      // S = 4 * qy
      final double s = Math.sqrt((1.0 + m11) - m00 - m22) * 2;
      w = (m02 - m20) / s;
      x = (m01 + m10) / s;
      y = 0.25 * s;
      z = (m12 + m21) / s;
    } else {
      // S = 4 * qz
      final double s = Math.sqrt((1.0 + m22) - m00 - m11) * 2;
      w = (m10 - m01) / s;
      x = (m02 + m20) / s;
      y = (m12 + m21) / s;
      z = 0.25 * s;
    }

    out.x = (float) x;
    out.y = (float) y;
    out.z = (float) z;
    out.w = (float) w;
    return out;
  }

  /**
   * Produce a rotation matrix from the quaternion <code>q</code>, saving the
   * result to <code>m</code>.
   *
   * @since 5.0.0
   * @param q
   *          The input quaternion
   * @param m
   *          The output matrix
   *
   * @return <code>m</code>
   */

  public static MatrixM3x3F makeRotationMatrix3x3(
    final QuaternionM4F q,
    final MatrixM3x3F m)
  {
    final double xx = q.getXF() * q.getXF();
    final double xy = q.getXF() * q.getYF();
    final double xz = q.getXF() * q.getZF();
    final double yy = q.getYF() * q.getYF();
    final double yz = q.getYF() * q.getZF();
    final double zz = q.getZF() * q.getZF();
    final double wx = q.getWF() * q.getXF();
    final double wy = q.getWF() * q.getYF();
    final double wz = q.getWF() * q.getZF();

    final double r0c0 = 1.0 - (2 * yy) - (2 * zz);
    final double r0c1 = (2 * xy) - (2 * wz);
    final double r0c2 = (2 * xz) + (2 * wy);

    final double r1c0 = (2 * xy) + (2 * wz);
    final double r1c1 = 1.0 - (2 * xx) - (2 * zz);
    final double r1c2 = (2 * yz) - (2 * wx);

    final double r2c0 = (2 * xz) - (2 * wy);
    final double r2c1 = (2 * yz) + (2 * wx);
    final double r2c2 = 1.0 - (2 * xx) - (2 * yy);

    m.setUnsafe(0, 0, (float) r0c0);
    m.setUnsafe(0, 1, (float) r0c1);
    m.setUnsafe(0, 2, (float) r0c2);

    m.setUnsafe(1, 0, (float) r1c0);
    m.setUnsafe(1, 1, (float) r1c1);
    m.setUnsafe(1, 2, (float) r1c2);

    m.setUnsafe(2, 0, (float) r2c0);
    m.setUnsafe(2, 1, (float) r2c1);
    m.setUnsafe(2, 2, (float) r2c2);

    return m;
  }

  /**
   * Produce a rotation matrix from the quaternion <code>q</code>, saving the
   * result to <code>m</code>.
   *
   * @since 5.0.0
   * @param q
   *          The input quaternion
   * @param m
   *          The output matrix
   *
   * @return <code>m</code>
   * @param <M>
   *          The precise type of matrix.
   */

  public static <M extends MatrixWritable4x4FType> M makeRotationMatrix4x4(
    final QuaternionReadable4FType q,
    final M m)
  {
    final double xx = q.getXF() * q.getXF();
    final double xy = q.getXF() * q.getYF();
    final double xz = q.getXF() * q.getZF();
    final double yy = q.getYF() * q.getYF();
    final double yz = q.getYF() * q.getZF();
    final double zz = q.getZF() * q.getZF();
    final double wx = q.getWF() * q.getXF();
    final double wy = q.getWF() * q.getYF();
    final double wz = q.getWF() * q.getZF();

    final double r0c0 = 1.0 - (2 * yy) - (2 * zz);
    final double r0c1 = (2 * xy) - (2 * wz);
    final double r0c2 = (2 * xz) + (2 * wy);
    final double r0c3 = 0.0;

    final double r1c0 = (2 * xy) + (2 * wz);
    final double r1c1 = 1.0 - (2 * xx) - (2 * zz);
    final double r1c2 = (2 * yz) - (2 * wx);
    final double r1c3 = 0.0;

    final double r2c0 = (2 * xz) - (2 * wy);
    final double r2c1 = (2 * yz) + (2 * wx);
    final double r2c2 = 1.0 - (2 * xx) - (2 * yy);
    final double r2c3 = 0.0;

    final double r3c0 = 0.0;
    final double r3c1 = 0.0;
    final double r3c2 = 0.0;
    final double r3c3 = 1.0;

    m.setRowColumnF(0, 0, (float) r0c0);
    m.setRowColumnF(0, 1, (float) r0c1);
    m.setRowColumnF(0, 2, (float) r0c2);
    m.setRowColumnF(0, 3, (float) r0c3);

    m.setRowColumnF(1, 0, (float) r1c0);
    m.setRowColumnF(1, 1, (float) r1c1);
    m.setRowColumnF(1, 2, (float) r1c2);
    m.setRowColumnF(1, 3, (float) r1c3);

    m.setRowColumnF(2, 0, (float) r2c0);
    m.setRowColumnF(2, 1, (float) r2c1);
    m.setRowColumnF(2, 2, (float) r2c2);
    m.setRowColumnF(2, 3, (float) r2c3);

    m.setRowColumnF(3, 0, (float) r3c0);
    m.setRowColumnF(3, 1, (float) r3c1);
    m.setRowColumnF(3, 2, (float) r3c2);
    m.setRowColumnF(3, 3, (float) r3c3);

    return m;
  }

  /**
   * Multiply the quaternion <code>q0</code> by the quaternion <code>q1</code>
   * , saving the result to <code>qr</code>.
   *
   * <p>
   * Note that this operation is not commutative.
   * </p>
   *
   * <p>
   * The function is most often used to concatenate quaternions to combine
   * rotations. As an example, assuming that:
   * </p>
   *
   * <ul>
   * <li><code>qx</code> represents some rotation around the X axis</li>
   * <li><code>qy</code> represents some rotation around the Y axis</li>
   * <li><code>qz</code> represents some rotation around the Z axis</li>
   * </ul>
   *
   * <p>
   * The following code produces a quaternion <code>qr</code> that represents
   * a rotation around the X axis, followed by a rotation around the Y axis,
   * followed by a rotation around the Z axis:
   * </p>
   *
   * <code>
   * QuaternionM4F qr = new QuaternionM4F();
   * QuaternionM4F.multiply(qy, qx, qr);
   * QuaternionM4F.multiply(qz, qr, qr);
   * </code>
   *
   * @param q0
   *          The left input quaternion
   * @param q1
   *          The right input quaternion
   * @param qr
   *          The output quaternion
   *
   * @return <code>qr</code>
   */

  public static QuaternionM4F multiply(
    final QuaternionReadable4FType q0,
    final QuaternionReadable4FType q1,
    final QuaternionM4F qr)
  {
    final float q0x = q0.getXF();
    final float q0y = q0.getYF();
    final float q0z = q0.getZF();
    final float q0w = q0.getWF();
    final float q1x = q1.getXF();
    final float q1y = q1.getYF();
    final float q1z = q1.getZF();
    final float q1w = q1.getWF();

    final float rx = ((q0w * q1x) + (q0x * q1w) + (q0y * q1z)) - (q0z * q1y);
    final float ry = ((q0w * q1y) - (q0x * q1z)) + (q0y * q1w) + (q0z * q1x);
    final float rz =
      (((q0w * q1z) + (q0x * q1y)) - (q0y * q1x)) + (q0z * q1w);
    final float rw = (q0w * q1w) - (q0x * q1x) - (q0y * q1y) - (q0z * q1z);

    qr.x = rx;
    qr.y = ry;
    qr.z = rz;
    qr.w = rw;
    return qr;
  }

  /**
   * Multiply the quaternion <code>q0</code> by the quaternion <code>q1</code>
   * , saving the result to <code>q0</code>.
   *
   * @see QuaternionM4F#multiply(QuaternionReadable4FType,
   *      QuaternionReadable4FType, QuaternionM4F)
   *
   * @param q0
   *          The left quaternion
   * @param q1
   *          The right quaternion
   * @return q0
   */

  public static QuaternionM4F multiplyInPlace(
    final QuaternionM4F q0,
    final QuaternionReadable4FType q1)
  {
    return QuaternionM4F.multiply(q0, q1, q0);
  }

  /**
   * Negate the elements of <code>qa</code>, writing the resulting quaternion
   * to <code>out</code>.
   *
   * @param qa
   *          The input quaternion
   * @param out
   *          The output quaternion
   * @return out
   *
   * @since 5.0.0
   */

  public static QuaternionM4F negate(
    final QuaternionReadable4FType qa,
    final QuaternionM4F out)
  {
    final float x = -qa.getXF();
    final float y = -qa.getYF();
    final float z = -qa.getZF();
    final float w = -qa.getWF();
    out.x = x;
    out.y = y;
    out.z = z;
    out.w = w;
    return out;
  }

  /**
   * Negate the elements of <code>q</code>, modifying the quaternion in-place.
   *
   * @param q
   *          The input quaternion
   * @return q
   *
   * @since 5.0.0
   */

  public static QuaternionM4F negateInPlace(
    final QuaternionM4F q)
  {
    return QuaternionM4F.negate(q, q);
  }

  /**
   * Returns a quaternion with the same orientation as <code>q</code> but with
   * magnitude equal to <code>1.0</code> in <code>out</code>. The function
   * returns the zero quaternion iff the input is the zero quaternion.
   *
   * @param out
   *          The output quaternion
   * @param q
   *          The input quaternion
   *
   * @return out
   */

  public static QuaternionM4F normalize(
    final QuaternionReadable4FType q,
    final QuaternionM4F out)
  {
    final double m = QuaternionM4F.magnitudeSquared(q);
    if (m > 0.0) {
      final double reciprocal = 1.0 / Math.sqrt(m);
      return QuaternionM4F.scale(q, reciprocal, out);
    }
    out.x = q.getXF();
    out.y = q.getYF();
    out.z = q.getZF();
    out.w = q.getWF();
    return out;
  }

  /**
   * Returns a quaternion with the same orientation as <code>q</code> but with
   * magnitude equal to <code>1.0</code> in <code>q</code>. The function
   * returns the zero quaternion iff the input is the zero quaternion.
   *
   * @param q
   *          The input quaternion
   *
   * @return q
   */

  public static QuaternionM4F normalizeInPlace(
    final QuaternionM4F q)
  {
    return QuaternionM4F.normalize(q, q);
  }

  /**
   * Scale the quaternion <code>q</code> by the scalar <code>r</code>, saving
   * the result to <code>out</code>.
   *
   * @param q
   *          The input quaternion
   * @param r
   *          The scaling value
   * @param out
   *          The output quaternion
   *
   * @return <code>(q.x * r, q.y * r, q.z * r, q.w * r)</code>
   */

  public static QuaternionM4F scale(
    final QuaternionReadable4FType q,
    final double r,
    final QuaternionM4F out)
  {
    final double x = q.getXF() * r;
    final double y = q.getYF() * r;
    final double z = q.getZF() * r;
    final double w = q.getWF() * r;
    out.x = (float) x;
    out.y = (float) y;
    out.z = (float) z;
    out.w = (float) w;
    return out;
  }

  /**
   * Scale the quaternion <code>q</code> by the scalar <code>r</code>, saving
   * the result to <code>q</code>.
   *
   * @param q
   *          The input quaternion
   * @param r
   *          The scaling value
   *
   * @return <code>(q.x * r, q.y * r, q.z * r, q.w * r)</code>
   */

  public static QuaternionM4F scaleInPlace(
    final QuaternionM4F q,
    final double r)
  {
    return QuaternionM4F.scale(q, r, q);
  }

  /**
   * Subtract the quaternion <code>q0</code> from the quaternion
   * <code>q1</code>, saving the result to <code>out</code>.
   *
   * @param q0
   *          The left input quaternion
   * @param q1
   *          The right input quaternion
   * @param out
   *          The output quaternion
   *
   * @return <code>(q0.x - q1.x, q0.y - q1.y, q0.z - q1.z, q0.w - q1.w)</code>
   */

  public static QuaternionM4F subtract(
    final QuaternionReadable4FType q0,
    final QuaternionReadable4FType q1,
    final QuaternionM4F out)
  {
    final float x = q0.getXF() - q1.getXF();
    final float y = q0.getYF() - q1.getYF();
    final float z = q0.getZF() - q1.getZF();
    final float w = q0.getWF() - q1.getWF();
    out.x = x;
    out.y = y;
    out.z = z;
    out.w = w;
    return out;
  }

  /**
   * Subtract the quaternion <code>q0</code> from the quaternion
   * <code>q1</code>, saving the result to <code>q0</code>.
   *
   * @param q0
   *          The left input quaternion
   * @param q1
   *          The right input quaternion
   *
   * @return <code>(q0.x - q1.x, q0.y - q1.y, q0.z - q1.z, q0.w - q1.w)</code>
   */

  public static QuaternionM4F subtractInPlace(
    final QuaternionM4F q0,
    final QuaternionReadable4FType q1)
  {
    return QuaternionM4F.subtract(q0, q1, q0);
  }

  private float w;
  private float x;
  private float y;
  private float z;

  /**
   * Default constructor, initializing the quaternion with values
   * <code>[0.0, 0.0, 0.0, 1.0]</code>
   */

  public QuaternionM4F()
  {
    this(0.0f, 0.0f, 0.0f, 1.0f);
  }

  /**
   * Construct a quaternion initialized with the given values.
   *
   * @param in_x
   *          The <code>x</code> value
   * @param in_y
   *          The <code>y</code> value
   * @param in_z
   *          The <code>z</code> value
   * @param in_w
   *          The <code>w</code> value
   */

  public QuaternionM4F(
    final float in_x,
    final float in_y,
    final float in_z,
    final float in_w)
  {
    this.x = in_x;
    this.y = in_y;
    this.z = in_z;
    this.w = in_w;
  }

  /**
   * Construct a quaternion initialized with the values given in
   * <code>q</code>.
   *
   * @param q
   *          The source quaternion
   */

  public QuaternionM4F(
    final QuaternionReadable4FType q)
  {
    this(q.getXF(), q.getYF(), q.getZF(), q.getWF());
  }

  @Override public void copyFrom2F(
    final VectorReadable2FType in_v)
  {
    VectorM2F.copy(in_v, this);
  }

  @Override public void copyFrom3F(
    final VectorReadable3FType in_v)
  {
    VectorM3F.copy(in_v, this);
  }

  @Override public void copyFrom4F(
    final VectorReadable4FType in_v)
  {
    VectorM4F.copy(in_v, this);
  }

  @Override public boolean equals(
    final @Nullable Object obj)
  {
    if (this == obj) {
      return true;
    }
    if (obj == null) {
      return false;
    }
    if (this.getClass() != obj.getClass()) {
      return false;
    }
    final QuaternionM4F other = (QuaternionM4F) obj;
    if (Float.floatToIntBits(this.w) != Float.floatToIntBits(other.w)) {
      return false;
    }
    if (Float.floatToIntBits(this.x) != Float.floatToIntBits(other.x)) {
      return false;
    }
    if (Float.floatToIntBits(this.y) != Float.floatToIntBits(other.y)) {
      return false;
    }
    if (Float.floatToIntBits(this.z) != Float.floatToIntBits(other.z)) {
      return false;
    }
    return true;
  }

  @Override public float getWF()
  {
    return this.w;
  }

  @Override public float getXF()
  {
    return this.x;
  }

  @Override public float getYF()
  {
    return this.y;
  }

  @Override public float getZF()
  {
    return this.z;
  }

  @Override public int hashCode()
  {
    final int prime = 31;
    int result = 1;
    result = (prime * result) + Float.floatToIntBits(this.w);
    result = (prime * result) + Float.floatToIntBits(this.x);
    result = (prime * result) + Float.floatToIntBits(this.y);
    result = (prime * result) + Float.floatToIntBits(this.z);
    return result;
  }

  @Override public void set2F(
    final float in_x,
    final float in_y)
  {
    this.x = in_x;
    this.y = in_y;
  }

  @Override public void set3F(
    final float in_x,
    final float in_y,
    final float in_z)
  {
    this.x = in_x;
    this.y = in_y;
    this.z = in_z;
  }

  @Override public void set4F(
    final float in_x,
    final float in_y,
    final float in_z,
    final float in_w)
  {
    this.x = in_x;
    this.y = in_y;
    this.z = in_z;
    this.w = in_w;
  }

  @Override public void setWF(
    final float in_w)
  {
    this.w = in_w;
  }

  @Override public void setXF(
    final float in_x)
  {
    this.x = in_x;
  }

  @Override public void setYF(
    final float in_y)
  {
    this.y = in_y;
  }

  @Override public void setZF(
    final float in_z)
  {
    this.z = in_z;
  }

  @Override public String toString()
  {
    final StringBuilder builder = new StringBuilder();
    builder.append("[QuaternionM4F ");
    builder.append(this.x);
    builder.append(" ");
    builder.append(this.y);
    builder.append(" ");
    builder.append(this.z);
    builder.append(" ");
    builder.append(this.w);
    builder.append("]");
    final String r = builder.toString();
    assert r != null;
    return r;
  }

}<|MERGE_RESOLUTION|>--- conflicted
+++ resolved
@@ -254,13 +254,8 @@
    * amount <code>alpha</code>, such that:
    *
    * <ul>
-<<<<<<< HEAD
-   * <li><code>interpolateLinear(q0, q1, 0.0, r) -&gt; r = q0</code></li>
-   * <li><code>interpolateLinear(q0, q1, 1.0, r) -&gt; r = q1</code></li>
-=======
    * <li>{@code interpolateLinear(q0, q1, 0.0, r) -> r = q0}</li>
    * <li>{@code interpolateLinear(q0, q1, 1.0, r) -> r = q1}</li>
->>>>>>> 25c3ccea
    * </ul>
    *
    * @param q0

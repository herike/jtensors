--- conflicted
+++ resolved
@@ -186,14 +186,7 @@
    * </p>
    *
    * <p>
-<<<<<<< HEAD
-   * This is one of the three "elementary" operations defined on matrices. See
-   * <a href=
-   * "http://en.wikipedia.org/wiki/Row_equivalence#Elementary_row_operations"
-   * >Elementary operations</a> .
-=======
    * This is one of the three <i>elementary</i> operations defined on matrices.
->>>>>>> 25c3ccea
    * </p>
    *
    * @param m
@@ -236,14 +229,7 @@
    * </p>
    *
    * <p>
-<<<<<<< HEAD
-   * This is one of the three "elementary" operations defined on matrices. See
-   * <a href=
-   * "http://en.wikipedia.org/wiki/Row_equivalence#Elementary_row_operations"
-   * >Elementary operations</a> .
-=======
    * This is one of the three <i>elementary</i> operations defined on matrices.
->>>>>>> 25c3ccea
    * </p>
    *
    * @param m
@@ -359,14 +345,7 @@
    * </p>
    *
    * <p>
-<<<<<<< HEAD
-   * This is one of the three "elementary" operations defined on matrices. See
-   * <a href=
-   * "http://en.wikipedia.org/wiki/Row_equivalence#Elementary_row_operations"
-   * >Elementary operations</a> .
-=======
    * This is one of the three <i>elementary</i> operations defined on matrices.
->>>>>>> 25c3ccea
    * </p>
    *
    * @param m
@@ -400,14 +379,7 @@
    * </p>
    *
    * <p>
-<<<<<<< HEAD
-   * This is one of the three "elementary" operations defined on matrices. See
-   * <a href=
-   * "http://en.wikipedia.org/wiki/Row_equivalence#Elementary_row_operations"
-   * >Elementary operations</a> .
-=======
    * This is one of the three <i>elementary</i> operations defined on matrices.
->>>>>>> 25c3ccea
    * </p>
    *
    * @param m
@@ -444,42 +416,6 @@
     return out;
   }
 
-<<<<<<< HEAD
-=======
-  /**
-   * @return A view of the buffer that backs this matrix.
-   *
-   * @param m
-   *          The input matrix.
-   */
-
-  public final static FloatBuffer floatBuffer(
-    final MatrixM3x3F m)
-  {
-    return m.view;
-  }
-
-  /**
-   * @return The value from the matrix <code>m</code> at row <code>row</code>,
-   *         column <code>column</code>.
-   * @param row
-   *          The row
-   * @param column
-   *          The column
-   * @param m
-   *          The input matrix
-   */
-
-  public final static float get(
-    final MatrixReadable3x3FType m,
-    final int row,
-    final int column)
-  {
-    final FloatBuffer source_view = m.getFloatBuffer();
-    return source_view.get(MatrixM3x3F.indexChecked(row, column));
-  }
-
->>>>>>> 25c3ccea
   private static int indexChecked(
     final int row,
     final int column)
@@ -970,128 +906,6 @@
     return out;
   }
 
-<<<<<<< HEAD
-=======
-  private static MatrixM3x3F rotate(
-    final double angle,
-    final MatrixReadable3x3FType m,
-    final MatrixM3x3F tmp,
-    final VectorReadable3FType axis,
-    final MatrixM3x3F out)
-  {
-    MatrixM3x3F.makeRotation(angle, axis, tmp);
-    MatrixM3x3F.multiply(m, tmp, out);
-    out.view.rewind();
-    return out;
-  }
-
-  /**
-   * Rotate the matrix <code>m</code> by <code>angle</code> radians around the
-   * axis <code>axis</code>, saving the result into <code>out</code>.
-   *
-   * @since 5.0.0
-   * @param angle
-   *          The angle in radians.
-   * @param m
-   *          The input matrix.
-   * @param axis
-   *          A vector representing an axis.
-   * @param out
-   *          The output matrix.
-   * @return <code>out</code>
-   */
-
-  public final static MatrixM3x3F rotate(
-    final double angle,
-    final MatrixReadable3x3FType m,
-    final VectorReadable3FType axis,
-    final MatrixM3x3F out)
-  {
-    final MatrixM3x3F tmp = new MatrixM3x3F();
-    return MatrixM3x3F.rotate(angle, m, tmp, axis, out);
-  }
-
-  /**
-   * Rotate the matrix <code>m</code> by <code>angle</code> radians around the
-   * axis <code>axis</code>, saving the result into <code>m</code>.
-   *
-   * @since 5.0.0
-   * @param angle
-   *          The angle in radians.
-   * @param m
-   *          The input matrix.
-   * @param axis
-   *          A vector representing an axis.
-   * @return <code>m</code>
-   */
-
-  public final static MatrixM3x3F rotateInPlace(
-    final double angle,
-    final MatrixM3x3F m,
-    final VectorReadable3FType axis)
-  {
-    final MatrixM3x3F tmp = new MatrixM3x3F();
-    return MatrixM3x3F.rotate(angle, m, tmp, axis, m);
-  }
-
-  /**
-   * Rotate the matrix <code>m</code> by <code>angle</code> radians around the
-   * axis <code>axis</code>, saving the result into <code>m</code>. The
-   * function uses preallocated storage in <code>context</code> to avoid
-   * allocating memory. The function assumes a right-handed coordinate system.
-   *
-   * @since 5.0.0
-   * @param context
-   *          Preallocated storage.
-   * @param angle
-   *          The angle in radians.
-   * @param m
-   *          The input matrix.
-   * @param axis
-   *          A vector representing an axis.
-   * @return <code>m</code>
-   */
-
-  public final static MatrixM3x3F rotateInPlaceWithContext(
-    final Context context,
-    final double angle,
-    final MatrixM3x3F m,
-    final VectorReadable3FType axis)
-  {
-    return MatrixM3x3F.rotate(angle, m, context.getM4A(), axis, m);
-  }
-
-  /**
-   * Rotate the matrix <code>m</code> by <code>angle</code> radians around the
-   * axis <code>axis</code>, saving the result into <code>out</code>. The
-   * function uses preallocated storage in <code>context</code> to avoid
-   * allocating memory. The function assumes a right-handed coordinate system.
-   *
-   * @since 5.0.0
-   * @param context
-   *          Preallocated storage.
-   * @param angle
-   *          The angle in radians.
-   * @param m
-   *          The input matrix.
-   * @param axis
-   *          A vector representing an axis.
-   * @param out
-   *          The output matrix.
-   * @return <code>out</code>
-   */
-
-  public final static MatrixM3x3F rotateWithContext(
-    final Context context,
-    final double angle,
-    final MatrixReadable3x3FType m,
-    final VectorReadable3FType axis,
-    final MatrixM3x3F out)
-  {
-    return MatrixM3x3F.rotate(angle, m, context.getM4A(), axis, out);
-  }
-
->>>>>>> 25c3ccea
   /**
    * @return Row <code>row</code> of the matrix <code>m</code> in the vector
    *         <code>out</code>.
@@ -1205,24 +1019,13 @@
    * </p>
    *
    * <p>
-<<<<<<< HEAD
-   * This is one of the three "elementary" operations defined on matrices. See
-   * <a href=
-   * "http://en.wikipedia.org/wiki/Row_equivalence#Elementary_row_operations"
-   * >Elementary operations</a> .
-=======
    * This is one of the three <i>elementary</i> operations defined on matrices.
->>>>>>> 25c3ccea
    * </p>
    *
    * @param m
    *          The input matrix.
    * @param row
-<<<<<<< HEAD
-   *          The index of the row (0 &lt;= row &lt; 3).
-=======
-   *          The index of the row {@code (0 <= row < 4)}.
->>>>>>> 25c3ccea
+   *          The index of the row {@code (0 <= row < 3)}.
    * @param r
    *          The scaling value.
    * @param out
@@ -1246,24 +1049,13 @@
    * </p>
    *
    * <p>
-<<<<<<< HEAD
-   * This is one of the three "elementary" operations defined on matrices. See
-   * <a href=
-   * "http://en.wikipedia.org/wiki/Row_equivalence#Elementary_row_operations"
-   * >Elementary operations</a> .
-=======
    * This is one of the three <i>elementary</i> operations defined on matrices.
->>>>>>> 25c3ccea
    * </p>
    *
    * @param m
    *          The input matrix.
    * @param row
-<<<<<<< HEAD
-   *          The index of the row (0 &lt;= row &lt; 3).
-=======
-   *          The index of the row {@code (0 <= row < 4)}.
->>>>>>> 25c3ccea
+   *          The index of the row {@code (0 <= row < 3)}.
    * @param r
    *          The scaling value.
    * @return <code>m</code>
@@ -1390,117 +1182,6 @@
   }
 
   /**
-<<<<<<< HEAD
-=======
-   * Translate the matrix <code>m</code> by the vector <code>v</code>, storing
-   * the resulting matrix in <code>out</code>.
-   *
-   * @param m
-   *          The input matrix.
-   * @param v
-   *          The translation vector.
-   * @param out
-   *          The output matrix.
-   * @return <code>out</code>
-   */
-
-  public final static MatrixM3x3F translateByVector2F(
-    final MatrixReadable3x3FType m,
-    final VectorReadable2FType v,
-    final MatrixM3x3F out)
-  {
-    final float vx = v.getXF();
-    final float vy = v.getYF();
-
-    final float c2r0 =
-      (m.getRowColumnF(0, 0) * vx) + (m.getRowColumnF(0, 1) * vy);
-    final float c2r1 =
-      (m.getRowColumnF(1, 0) * vx) + (m.getRowColumnF(1, 1) * vy);
-    final float c2r2 =
-      (m.getRowColumnF(2, 0) * vx) + (m.getRowColumnF(2, 1) * vy);
-
-    out.setUnsafe(0, 2, out.getUnsafe(0, 2) + c2r0);
-    out.setUnsafe(1, 2, out.getUnsafe(1, 2) + c2r1);
-    out.setUnsafe(2, 2, out.getUnsafe(2, 2) + c2r2);
-
-    out.view.rewind();
-    return out;
-  }
-
-  /**
-   * Translate the matrix <code>m</code> by the vector <code>v</code>, storing
-   * the resulting matrix in <code>m</code>.
-   *
-   * @param m
-   *          The input matrix.
-   * @param v
-   *          The translation vector.
-   * @return <code>m</code>
-   */
-
-  public final static MatrixM3x3F translateByVector2FInPlace(
-    final MatrixM3x3F m,
-    final VectorReadable2FType v)
-  {
-    return MatrixM3x3F.translateByVector2F(m, v, m);
-  }
-
-  /**
-   * Translate the matrix <code>m</code> by the vector <code>v</code>, storing
-   * the resulting matrix in <code>out</code>.
-   *
-   * @param m
-   *          The input matrix.
-   * @param v
-   *          The translation vector.
-   * @param out
-   *          The output matrix.
-   * @return <code>out</code>
-   */
-
-  public final static MatrixM3x3F translateByVector2I(
-    final MatrixReadable3x3FType m,
-    final VectorReadable2IType v,
-    final MatrixM3x3F out)
-  {
-    final float vx = v.getXI();
-    final float vy = v.getYI();
-
-    final float c2r0 =
-      (m.getRowColumnF(0, 0) * vx) + (m.getRowColumnF(0, 1) * vy);
-    final float c2r1 =
-      (m.getRowColumnF(1, 0) * vx) + (m.getRowColumnF(1, 1) * vy);
-    final float c2r2 =
-      (m.getRowColumnF(2, 0) * vx) + (m.getRowColumnF(2, 1) * vy);
-
-    out.setUnsafe(0, 2, out.getUnsafe(0, 2) + c2r0);
-    out.setUnsafe(1, 2, out.getUnsafe(1, 2) + c2r1);
-    out.setUnsafe(2, 2, out.getUnsafe(2, 2) + c2r2);
-
-    out.view.rewind();
-    return out;
-  }
-
-  /**
-   * Translate the matrix <code>m</code> by the vector <code>v</code>, storing
-   * the resulting matrix in <code>m</code>.
-   *
-   * @param m
-   *          The input matrix.
-   * @param v
-   *          The translation vector.
-   * @return <code>m</code>
-   */
-
-  public final static MatrixM3x3F translateByVector2IInPlace(
-    final MatrixM3x3F m,
-    final VectorReadable2IType v)
-  {
-    return MatrixM3x3F.translateByVector2I(m, v, m);
-  }
-
-  /**
->>>>>>> 25c3ccea
    * Transpose the given matrix <code>m</code>, writing the resulting matrix
    * to <code>out</code>.
    *

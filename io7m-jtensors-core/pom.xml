<?xml version="1.0" encoding="UTF-8"?>
<project
  xmlns="http://maven.apache.org/POM/4.0.0"
  xmlns:xsi="http://www.w3.org/2001/XMLSchema-instance"
  xsi:schemaLocation="http://maven.apache.org/POM/4.0.0 http://maven.apache.org/xsd/maven-4.0.0.xsd">

  <modelVersion>4.0.0</modelVersion>
  <parent>
    <groupId>com.io7m.jtensors</groupId>
    <artifactId>io7m-jtensors</artifactId>
<<<<<<< HEAD
    <version>7.0.0-b2</version>
=======
    <version>6.0.2</version>
>>>>>>> 25c3ccea
  </parent>
  <artifactId>io7m-jtensors-core</artifactId>

  <packaging>jar</packaging>
  <description>Vector/matrix math package (Core)</description>
  <url>http://io7m.github.io/jtensors/</url>
  <name>${project.artifactId}</name>

  <dependencies>
    <!-- Test suite -->
    <dependency>
      <groupId>junit</groupId>
      <artifactId>junit</artifactId>
      <scope>test</scope>
      <version>4.11</version>
    </dependency>
    <dependency>
      <groupId>org.reflections</groupId>
      <artifactId>reflections</artifactId>
      <version>0.9.9-RC1</version>
      <scope>test</scope>
    </dependency>

    <dependency>
      <groupId>com.io7m.jequality</groupId>
      <artifactId>io7m-jequality-core</artifactId>
      <version>[1.0.0, 2.0.0)</version>
    </dependency>
    <dependency>
      <groupId>com.io7m.jfunctional</groupId>
      <artifactId>io7m-jfunctional-core</artifactId>
      <version>[1.0.0, 2.0.0)</version>
    </dependency>
    <dependency>
      <groupId>com.io7m.jintegers</groupId>
      <artifactId>io7m-jintegers-core</artifactId>
      <version>[1.0.0, 2.0.0)</version>
    </dependency>
    <dependency>
      <groupId>com.io7m.jnull</groupId>
      <artifactId>io7m-jnull-core</artifactId>
      <version>[1.0.0, 2.0.0)</version>
    </dependency>
    <dependency>
      <groupId>com.io7m.junreachable</groupId>
      <artifactId>io7m-junreachable-core</artifactId>
      <version>[1.0.0, 2.0.0)</version>
    </dependency>
  </dependencies>

  <build>
    <plugins>
      <!-- Redirect test output -->
      <plugin>
        <groupId>org.apache.maven.plugins</groupId>
        <artifactId>maven-surefire-plugin</artifactId>
        <version>2.18.1</version>
        <configuration>
          <redirectTestOutputToFile>true</redirectTestOutputToFile>
        </configuration>
      </plugin>

      <!-- Check style -->
      <plugin>
        <groupId>org.apache.maven.plugins</groupId>
        <artifactId>maven-checkstyle-plugin</artifactId>
        <dependencies>
          <dependency>
            <groupId>${project.groupId}</groupId>
            <artifactId>io7m-jtensors-checkstyle</artifactId>
            <version>${project.version}</version>
          </dependency>
        </dependencies>
        <executions>
          <execution>
            <id>validate</id>
            <phase>validate</phase>
            <configuration>
              <configLocation>com/io7m/jtensors/checkstyle/checkstyle.xml
              </configLocation>
              <encoding>UTF-8</encoding>
              <consoleOutput>true</consoleOutput>
              <failsOnError>true</failsOnError>
            </configuration>
            <goals>
              <goal>check</goal>
            </goals>
          </execution>
        </executions>
      </plugin>

      <!-- Produce custom manifest in jar files -->
      <plugin>
        <groupId>org.apache.maven.plugins</groupId>
        <artifactId>maven-jar-plugin</artifactId>
        <configuration>
          <archive>
            <manifestEntries>
              <Specification-Title>${project.name}</Specification-Title>
              <Specification-Version>${project.version}</Specification-Version>
              <Specification-Vendor>io7m.com</Specification-Vendor>
              <Implementation-Title>${project.name}</Implementation-Title>
              <Implementation-Version>${project.version}</Implementation-Version>
              <Implementation-Vendor>io7m.com</Implementation-Vendor>
              <Implementation-Vendor-Id>${project.groupId}</Implementation-Vendor-Id>
              <Built-By>io7m</Built-By>
              <Sealed>true</Sealed>
            </manifestEntries>
          </archive>
        </configuration>
      </plugin>

      <!-- Create source jar -->
      <plugin>
        <groupId>org.apache.maven.plugins</groupId>
        <artifactId>maven-source-plugin</artifactId>
        <executions>
          <execution>
            <phase>package</phase>
            <goals>
<<<<<<< HEAD
              <goal>jar</goal>
              <goal>test-jar</goal>
=======
              <goal>jar-no-fork</goal>
              <goal>test-jar-no-fork</goal>
>>>>>>> 25c3ccea
            </goals>
            <configuration>
              <archive>
                <manifestEntries>
                  <Specification-Title>${project.name}</Specification-Title>
                  <Specification-Version>${project.version}</Specification-Version>
                  <Specification-Vendor>io7m.com</Specification-Vendor>
                  <Implementation-Title>${project.name}</Implementation-Title>
                  <Implementation-Version>${project.version}</Implementation-Version>
                  <Implementation-Vendor>io7m.com</Implementation-Vendor>
                  <Implementation-Vendor-Id>${project.groupId}</Implementation-Vendor-Id>
                  <Built-By>io7m</Built-By>
                </manifestEntries>
              </archive>
            </configuration>
          </execution>
        </executions>
      </plugin>

      <!-- Create javadoc jar -->
      <plugin>
        <groupId>org.apache.maven.plugins</groupId>
        <artifactId>maven-javadoc-plugin</artifactId>
        <executions>
          <execution>
            <id>attach-javadocs</id>
            <phase>package</phase>
            <goals>
              <goal>jar</goal>
            </goals>
            <configuration>
              <bottom><![CDATA[Copyright &#169; {currentYear} &lt;code@io7m.com&gt; http://io7m.com]]></bottom>
              <archive>
                <manifestEntries>
                  <Specification-Title>${project.name}</Specification-Title>
                  <Specification-Version>${project.version}</Specification-Version>
                  <Specification-Vendor>io7m.com</Specification-Vendor>
                  <Implementation-Title>${project.name}</Implementation-Title>
                  <Implementation-Version>${project.version}</Implementation-Version>
                  <Implementation-Vendor>io7m.com</Implementation-Vendor>
                  <Implementation-Vendor-Id>${project.groupId}</Implementation-Vendor-Id>
                  <Built-By>io7m</Built-By>
                </manifestEntries>
              </archive>
            </configuration>
          </execution>
        </executions>
      </plugin>
    </plugins>
  </build>

</project><|MERGE_RESOLUTION|>--- conflicted
+++ resolved
@@ -8,11 +8,7 @@
   <parent>
     <groupId>com.io7m.jtensors</groupId>
     <artifactId>io7m-jtensors</artifactId>
-<<<<<<< HEAD
     <version>7.0.0-b2</version>
-=======
-    <version>6.0.2</version>
->>>>>>> 25c3ccea
   </parent>
   <artifactId>io7m-jtensors-core</artifactId>
 
@@ -133,13 +129,8 @@
           <execution>
             <phase>package</phase>
             <goals>
-<<<<<<< HEAD
-              <goal>jar</goal>
-              <goal>test-jar</goal>
-=======
               <goal>jar-no-fork</goal>
               <goal>test-jar-no-fork</goal>
->>>>>>> 25c3ccea
             </goals>
             <configuration>
               <archive>
